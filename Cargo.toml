--- conflicted
+++ resolved
@@ -24,17 +24,9 @@
 lazy_static = "1.4.0"
 notify = "4.0.15"
 regex = "1.3.7"
-<<<<<<< HEAD
-reqwest = { git = "https://github.com/tanakh/reqwest.git", branch = "expose_cookie", features = ["cookies"] }
-scraper = "0.11.0"
+scraper = "0.12.0"
 serde = { version = "1.0.106", features = ["derive"] }
 serde_json = "1.0.52"
-=======
-scraper = "0.12.0"
-serde = "1.0.106"
-serde_derive = "1.0.106"
-serde_urlencoded = "0.6.1"
->>>>>>> c3d3cc41
 sha2 = "0.8.1"
 structopt = "0.3.14"
 thiserror = "1.0.16"
